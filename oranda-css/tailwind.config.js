const defaultColors = require("tailwindcss/colors");
const defaultTheme = require("tailwindcss/defaultTheme");
const listStyleType = {
  circle: "circle",
  square: "square",
  "lower-roman": "lower-roman",
  "lower-alpha": "lower-alpha",
};

const maxWidth = {
  "prose-lg": "80ch",
};

const backgroundImage = {
  "github-logo": `url("data:image/svg+xml,%3Csvg role='img' viewBox='0 0 24 24' xmlns='http://www.w3.org/2000/svg'%3E%3Ctitle%3EGitHub%3C/title%3E%3Cpath fill='%23111827' d='M12 .297c-6.63 0-12 5.373-12 12 0 5.303 3.438 9.8 8.205 11.385.6.113.82-.258.82-.577 0-.285-.01-1.04-.015-2.04-3.338.724-4.042-1.61-4.042-1.61C4.422 18.07 3.633 17.7 3.633 17.7c-1.087-.744.084-.729.084-.729 1.205.084 1.838 1.236 1.838 1.236 1.07 1.835 2.809 1.305 3.495.998.108-.776.417-1.305.76-1.605-2.665-.3-5.466-1.332-5.466-5.93 0-1.31.465-2.38 1.235-3.22-.135-.303-.54-1.523.105-3.176 0 0 1.005-.322 3.3 1.23.96-.267 1.98-.399 3-.405 1.02.006 2.04.138 3 .405 2.28-1.552 3.285-1.23 3.285-1.23.645 1.653.24 2.873.12 3.176.765.84 1.23 1.91 1.23 3.22 0 4.61-2.805 5.625-5.475 5.92.42.36.81 1.096.81 2.22 0 1.606-.015 2.896-.015 3.286 0 .315.21.69.825.57C20.565 22.092 24 17.592 24 12.297c0-6.627-5.373-12-12-12'/%3E%3C/svg%3E")`,
};
const extend = {
  fontFamily: {
    sans: ["Comfortaa", "Comfortaa override", ...defaultTheme.fontFamily.sans],
  },
  listStyleType,
  maxWidth,
  backgroundImage,
<<<<<<< HEAD
};

const theme = {
=======
>>>>>>> 7790b5e7
  colors: {
    "axo-pink": "hsla(326, 100%, 73%, 1)",
    "axo-pink-dark": "hsla(326, 52%, 58%, 1)",
    "axo-orange": "hsla(0, 87%, 70%, 1)",
    "axo-orange-dark": "hsla(356, 75%, 64%, 1)",
    "axo-highlighter": "hsla(51, 100%, 50%, 1)",
    "axo-black": "hsla(0, 0%, 5%, 1)",
<<<<<<< HEAD
    ...defaultColors,
=======
>>>>>>> 7790b5e7
  },
};

const theme = {
  extend,
};

const extractColorVars = (themeColors, colorGroup = "") =>
  Object.keys(themeColors).reduce((currentVars, colorKey) => {
    const value = themeColors[colorKey];
    const newVars =
      typeof value === "string"
        ? { [`--color${colorGroup}-${colorKey}`]: value }
        : extractColorVars(value, `-${colorKey}`);

    return { ...currentVars, ...newVars };
  }, {});

const tailwindColorsToCSSVariables = ({ addBase, theme }) =>
  addBase({
    ":root": extractColorVars(theme("colors")),
  });

module.exports = {
  darkMode: "class",
  theme: theme,
  plugins: [
    require("@tailwindcss/typography"),
    require("@tailwindcss/forms"),
    require("@tailwindcss/line-clamp"),
    tailwindColorsToCSSVariables,
  ],
};<|MERGE_RESOLUTION|>--- conflicted
+++ resolved
@@ -1,4 +1,3 @@
-const defaultColors = require("tailwindcss/colors");
 const defaultTheme = require("tailwindcss/defaultTheme");
 const listStyleType = {
   circle: "circle",
@@ -21,12 +20,6 @@
   listStyleType,
   maxWidth,
   backgroundImage,
-<<<<<<< HEAD
-};
-
-const theme = {
-=======
->>>>>>> 7790b5e7
   colors: {
     "axo-pink": "hsla(326, 100%, 73%, 1)",
     "axo-pink-dark": "hsla(326, 52%, 58%, 1)",
@@ -34,15 +27,7 @@
     "axo-orange-dark": "hsla(356, 75%, 64%, 1)",
     "axo-highlighter": "hsla(51, 100%, 50%, 1)",
     "axo-black": "hsla(0, 0%, 5%, 1)",
-<<<<<<< HEAD
-    ...defaultColors,
-=======
->>>>>>> 7790b5e7
   },
-};
-
-const theme = {
-  extend,
 };
 
 const extractColorVars = (themeColors, colorGroup = "") =>
@@ -63,7 +48,7 @@
 
 module.exports = {
   darkMode: "class",
-  theme: theme,
+  theme: { extend },
   plugins: [
     require("@tailwindcss/typography"),
     require("@tailwindcss/forms"),
