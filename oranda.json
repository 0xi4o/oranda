--- conflicted
+++ resolved
@@ -2,19 +2,15 @@
   "theme": "axo",
   "homepage": "https://oranda.axo.dev",
   "repository": "https://github.com/axodotdev/oranda",
-<<<<<<< HEAD
   "analytics": {
     "plausible": {
       "domain": "oranda.axo.dev"
     }
   },
-  "additional_pages": ["./docs/src/theme/themes.md"]
-=======
   "additional_pages": ["./docs/src/theme/themes.md"],
   "social": {
     "image": "https://www.axo.dev/meta_small.jpeg",
     "image_alt": "axo",
     "twitter_account": "@axodotdev"
   }
->>>>>>> aa1e3df8
 }