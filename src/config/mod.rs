<<<<<<< HEAD
pub mod logo;
=======
pub mod header;
>>>>>>> 780cd5fc
mod oranda;
mod project;
pub mod theme;
use self::oranda::{OrandaConfig, Social};
use crate::errors::*;
use crate::site::markdown::syntax_highlight::syntax_themes::SyntaxThemes;
use project::ProjectConfig;

use theme::Theme;

#[derive(Debug)]
pub struct Config {
    pub description: String,
    pub dist_dir: String,
    pub homepage: Option<String>,
    pub name: String,
    pub no_header: bool,
    pub readme_path: String,
    pub theme: Theme,
    pub remote_styles: Vec<String>,
    pub additional_css: String,
    pub repository: Option<String>,
    pub syntax_theme: SyntaxThemes,
    pub additional_pages: Option<Vec<String>>,
    pub social: Option<Social>,
    pub logo: Option<String>,
}

impl Config {
    pub fn build() -> Result<Config> {
        //Users can have multiple types of configuration or no configuration at all
        //
        //- Project configuration comes from a project manifest file. We currently
        //  support `Cargo.toml` and `package.json`, but could support any manifest
        //  that provided a `name`, `description`, and `homepage` field.
        //
        //- Custom configuration comes from a `oranda.config.json` file. If this
        //  file exists, it has precedence over project configuration, which means
        //  you could use this file to override fields in your project manifest.
        //  This file can contain all possible public configuration fields.
        let default = Config::default();
        let custom = OrandaConfig::load()?;
        let project = ProjectConfig::load(None)?;

        // if there is no oranda.config file present...
        if custom.is_none() {
            // but there is a project manifest file
            if let Some(project) = project {
                // return a merge of the default and project config
                return Ok(Config {
                    description: project.description,
                    homepage: project.homepage,
                    name: project.name,
                    ..Default::default()
                });
            } else {
                // otherwise return the default
                return Ok(default);
            }
        }

        // if there is an oranda.config file
        if let Some(custom) = custom {
            // but there is not project manifest
            if project.is_none() {
                //return a merge of custom config and default config
                return Ok(Config {
                    description: custom.description.unwrap_or(default.description),
                    dist_dir: custom.dist_dir.unwrap_or(default.dist_dir),
                    homepage: Self::homepage(custom.homepage, None, default.homepage),
                    name: custom.name.unwrap_or(default.name),
                    no_header: custom.no_header.unwrap_or(default.no_header),
                    readme_path: custom.readme_path.unwrap_or(default.readme_path),
                    theme: custom.theme.unwrap_or(default.theme),
                    remote_styles: custom.remote_styles.unwrap_or(default.remote_styles),
                    additional_css: custom.additional_css.unwrap_or(default.additional_css),
                    repository: custom.repository,
                    syntax_theme: custom.syntax_theme.unwrap_or(default.syntax_theme),
                    additional_pages: custom.additional_pages,
                    social: custom.social,
                    logo: custom.logo,
                });
            // otherwise both oranda config and project manifest exists
            } else if let Some(project) = project {
                // so return a merge of custom > project > default
                return Ok(Config {
                    description: custom.description.unwrap_or(project.description),
                    dist_dir: custom.dist_dir.unwrap_or(default.dist_dir),
                    homepage: Self::homepage(custom.homepage, project.homepage, default.homepage),
                    name: custom.name.unwrap_or(project.name),
                    no_header: custom.no_header.unwrap_or(default.no_header),
                    readme_path: custom.readme_path.unwrap_or(default.readme_path),
                    theme: custom.theme.unwrap_or(default.theme),
                    remote_styles: custom.remote_styles.unwrap_or(default.remote_styles),
                    additional_css: custom.additional_css.unwrap_or(default.additional_css),
                    repository: custom.repository,
                    syntax_theme: custom.syntax_theme.unwrap_or(default.syntax_theme),
                    additional_pages: custom.additional_pages,
                    social: custom.social,
                    logo: custom.logo,
                });
            }
        }
        Err(OrandaError::Other(String::from(
            "Your config is a bag of bees. Not today, Satan",
        )))
    }

    pub fn homepage(
        custom: Option<String>,
        project: Option<String>,
        default: Option<String>,
    ) -> Option<String> {
        if custom.is_some() {
            custom
        } else if project.is_some() {
            project
        } else {
            default
        }
    }
}

impl Default for Config {
    fn default() -> Self {
        Config {
            description: String::from(""),
            dist_dir: String::from("public"),
            homepage: None,
            name: String::from("My Axo project"),
            no_header: false,
            readme_path: String::from("README.md"),
            theme: Theme::Light,
            remote_styles: vec![],
            additional_css: String::from(""),
            repository: None,
            syntax_theme: SyntaxThemes::MaterialTheme,
            additional_pages: None,
            social: None,
            logo: None,
        }
    }
}<|MERGE_RESOLUTION|>--- conflicted
+++ resolved
@@ -1,8 +1,4 @@
-<<<<<<< HEAD
-pub mod logo;
-=======
 pub mod header;
->>>>>>> 780cd5fc
 mod oranda;
 mod project;
 pub mod theme;
