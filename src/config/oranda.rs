--- conflicted
+++ resolved
@@ -8,16 +8,13 @@
 
 use crate::site::markdown::syntax_highlight::syntax_themes::SyntaxThemes;
 
-<<<<<<< HEAD
 use super::analytics::Analytics;
-=======
 #[derive(Debug, Deserialize)]
 pub struct Social {
     pub image: Option<String>,
     pub image_alt: Option<String>,
     pub twitter_account: Option<String>,
 }
->>>>>>> aa1e3df8
 
 static ORANDA_JSON: &str = "./oranda.json";
 
