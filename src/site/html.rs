--- conflicted
+++ resolved
@@ -63,11 +63,7 @@
     <body>
     <div class="container">
         {banner}
-<<<<<<< HEAD
-        <div class="container">{header}{ unsafe_text!(content) }</div>
-=======
-        <main>{ unsafe_text!(content) }</main>
->>>>>>> 4b5cd05a
+        <main>{header}{ unsafe_text!(content) }</main>
     </div>
     </body>
     </html>
@@ -78,22 +74,12 @@
 fn repo_banner(config: &Config) -> Option<Box<div<String>>> {
     config.repository.as_ref().map(|repository| {
         html!(
-<<<<<<< HEAD
         <div class="repo_banner">
             <a href=repository>
                 <div class="icon" aria-hidden="true"/>
                 {text!("Check out our GitHub")}
             </a>
         </div>
-                )
-=======
-                  <div class="repo_banner">
-                     <a href=repository>
-                         <div class="icon" aria-hidden="true"/>
-                         <div>{text!("Check out our GitHub")}</div>
-                    </a>
-         </div>
         )
->>>>>>> 4b5cd05a
     })
 }