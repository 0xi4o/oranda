use std::path::Path;

use axohtml::{dom::DOMTree, html, text, unsafe_text};

use crate::config::logo;
use crate::config::{theme, Config};
<<<<<<< HEAD
use axohtml::elements::div;
use axohtml::elements::meta;

// False positive duplicate allocation warning
// https://github.com/rust-lang/rust-clippy/issues?q=is%3Aissue+redundant_allocation+sort%3Aupdated-desc
#[allow(clippy::vec_box)]
fn create_social_cards(config: &Config) -> Vec<Box<meta<String>>> {
    let mut html = vec![];
    match config.social.as_ref() {
        Some(social) => {
            if let Some(image) = social.image.as_ref() {
                html.extend(html!(<meta name="twitter:card" content="summary_large_image"/>));

                html.extend(html!(<meta property="og:image" content=image />));
            };
            if let Some(image_alt) = social.image_alt.as_ref() {
                html.extend(html!(<meta property="og:image:alt" content=image_alt />));
            }

            if let Some(twitter_account) = social.twitter_account.as_ref() {
                html.extend(html!(<meta name="twitter:creator" content=twitter_account/>));
                html.extend(html!(<meta name="twitter:site" content=twitter_account/>));
            };

            Some(())
        }

        None => None,
    };

    html
}
=======
use axohtml::elements::{div, header, li};
>>>>>>> 2b5271ff

pub fn build(config: &Config, content: String) -> String {
    let theme = theme::css_class(&config.theme);
    let classlist: &str = &format!("body {}", theme)[..];
    let description = &config.description;
    let header = create_header(config);
    let homepage = config.homepage.as_ref().map(|homepage| {
        html!(
          <meta property="og:url" content=homepage/>
        )
    });
    let logo = logo::get_logo(config);

    let social_meta = create_social_cards(config);
    let banner = repo_banner(config);
    let doc: DOMTree<String> = html!(
    <html lang="en" id="oranda">
<<<<<<< HEAD
    <head>
    <title>{ text!(&config.name) }</title>
    <meta charset="utf-8" />
    <meta name="viewport" content="width=device-width, initial-scale=1.0" />
    { homepage }
    <meta name="description" content=description />
    <meta property="og:description" content=description/>
    <meta property="og:type" content="website" />
    <meta property="og:title" content=&config.name />
    {social_meta}
    <link rel="stylesheet" href="styles.css"></link>
    </head>
    <body>
    <div class=classlist>
        {banner}
        {logo}
        <div class="container">{ unsafe_text!(content) }</div>
    </div>
    </body>
=======
        <head>
            <title>{ text!(&config.name) }</title>
            <meta charset="utf-8" />
            <meta name="viewport" content="width=device-width, initial-scale=1.0" />
            { homepage }
            <meta name="description" content=description />
            <meta property="og:description" content=description/>
            <link rel="stylesheet" href="styles.css"></link>
        </head>
        <body>
            <div class=classlist>
                {banner}
                <div class="container">{header}{ unsafe_text!(content) }</div>
            </div>
        </body>
>>>>>>> 2b5271ff
    </html>
         );
    doc.to_string()
}

fn repo_banner(config: &Config) -> Option<Box<div<String>>> {
    config.repository.as_ref().map(|repository| {
        html!(
        <div class="repo_banner">
            <a href=repository>
                <div class="icon" aria-hidden="true"/>
                {text!("Check out our GitHub")}
            </a>
        </div>
                )
    })
}

fn create_header(config: &Config) -> Option<Box<header<String>>> {
    if config.no_header {
        return None;
    }
    let nav = match config.additional_pages.as_ref() {
        Some(pages) => {
            let mut html: Vec<Box<li<String>>> = vec![html!(<li><a href="/">"Home"</a></li>)];
            for page in pages.iter() {
                let path = Path::new(page);
                let file_name = path
                    .file_stem()
                    .unwrap_or(path.as_os_str())
                    .to_string_lossy();
                let path = format!("/{}", file_name);
                html.extend(html!(<li><a href=path>{text!(file_name)}</a></li>));
            }
            Some(html!(
            <nav>
                <ul>
                     {html}
                </ul>
            </nav>
            ))
        }
        None => None,
    };

    Some(html!(<header>{nav}<h1>{text!(&config.name)}</h1></header>))
}<|MERGE_RESOLUTION|>--- conflicted
+++ resolved
@@ -4,9 +4,7 @@
 
 use crate::config::logo;
 use crate::config::{theme, Config};
-<<<<<<< HEAD
-use axohtml::elements::div;
-use axohtml::elements::meta;
+use axohtml::elements::{div, header, li, meta};
 
 // False positive duplicate allocation warning
 // https://github.com/rust-lang/rust-clippy/issues?q=is%3Aissue+redundant_allocation+sort%3Aupdated-desc
@@ -37,9 +35,6 @@
 
     html
 }
-=======
-use axohtml::elements::{div, header, li};
->>>>>>> 2b5271ff
 
 pub fn build(config: &Config, content: String) -> String {
     let theme = theme::css_class(&config.theme);
@@ -51,13 +46,10 @@
           <meta property="og:url" content=homepage/>
         )
     });
-    let logo = logo::get_logo(config);
-
     let social_meta = create_social_cards(config);
     let banner = repo_banner(config);
     let doc: DOMTree<String> = html!(
     <html lang="en" id="oranda">
-<<<<<<< HEAD
     <head>
     <title>{ text!(&config.name) }</title>
     <meta charset="utf-8" />
@@ -73,27 +65,10 @@
     <body>
     <div class=classlist>
         {banner}
-        {logo}
-        <div class="container">{ unsafe_text!(content) }</div>
+
+        <div class="container">{header}{ unsafe_text!(content) }</div>
     </div>
     </body>
-=======
-        <head>
-            <title>{ text!(&config.name) }</title>
-            <meta charset="utf-8" />
-            <meta name="viewport" content="width=device-width, initial-scale=1.0" />
-            { homepage }
-            <meta name="description" content=description />
-            <meta property="og:description" content=description/>
-            <link rel="stylesheet" href="styles.css"></link>
-        </head>
-        <body>
-            <div class=classlist>
-                {banner}
-                <div class="container">{header}{ unsafe_text!(content) }</div>
-            </div>
-        </body>
->>>>>>> 2b5271ff
     </html>
          );
     doc.to_string()
@@ -116,6 +91,7 @@
     if config.no_header {
         return None;
     }
+    let logo = logo::get_logo(config);
     let nav = match config.additional_pages.as_ref() {
         Some(pages) => {
             let mut html: Vec<Box<li<String>>> = vec![html!(<li><a href="/">"Home"</a></li>)];
@@ -139,5 +115,11 @@
         None => None,
     };
 
-    Some(html!(<header>{nav}<h1>{text!(&config.name)}</h1></header>))
+    Some(html!(
+        <header>
+            {nav}
+            <h1>{text!(&config.name)}</h1>
+            {logo.unwrap()}
+        </header>
+    ))
 }