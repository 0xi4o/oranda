--- conflicted
+++ resolved
@@ -1,13 +1,10 @@
-<<<<<<< HEAD
 use crate::errors::*;
-use grass::OutputStyle;
+use crate::site::css::build_css;
 use std::fs::File;
-=======
-use std::fs::{read_to_string, File};
->>>>>>> a731b942
 use std::io::Write;
 use std::path::Path;
 
+mod css;
 mod html;
 mod markdown;
 
@@ -23,45 +20,7 @@
 
 impl Site {
     fn css(config: &Config) -> Result<String> {
-<<<<<<< HEAD
-        let css_options = grass::Options::default();
-        let mut css = grass::from_path(
-            "src/site/css/style.scss",
-            &css_options.style(OutputStyle::Compressed),
-        )?;
-
-        if !config.remote_styles.is_empty() {
-            for url in &config.remote_styles {
-                let resp = reqwest::blocking::get(url);
-                match resp {
-                    Err(_) => {
-                        return Err(OrandaError::RequestFailed {
-                            url: url.to_string(),
-                            resource: String::from("Remote CSS"),
-                        });
-                    }
-                    Ok(additional) => {
-                        css = format!(
-                            "{css}{additional}",
-                            css = css,
-                            additional = additional.text().unwrap()
-                        )
-                    }
-                }
-            }
-=======
-        let css_options = grass::Options::default().style(OutputStyle::Compressed);
-        let mut css = grass::from_path("src/site/css/style.scss", &css_options)?;
-
-        if !config.additional_css.is_empty() && Path::new(&config.additional_css).exists() {
-            let additional_css_str = read_to_string(&config.additional_css)?;
-
-            let additional_css =
-                grass::from_string(format!("#oranda{{{}}}", additional_css_str), &css_options)?;
-
-            css = format!("{css}{additional}", css = css, additional = additional_css);
->>>>>>> a731b942
-        }
+        let css = build_css(&config).unwrap();
         Ok(css)
     }
 
