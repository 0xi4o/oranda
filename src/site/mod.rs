use crate::errors::*;
use crate::site::css::build;
use std::fs::File;
use std::io::Write;
use std::path::Path;

mod css;
mod html;
pub mod markdown;

#[cfg(test)]
use crate::config::theme::Theme;

use crate::config::Config;

pub struct Site {
    pub html: String,
    pub css: String,
}

impl Site {
    fn css(config: &Config) -> Result<String> {
        let css = build(config).unwrap();
        Ok(css)
    }

    fn build(config: &Config, file_path: &String) -> Result<Site> {
        let readme_path = Path::new(&file_path);
        let content = markdown::body(readme_path)?;
        let html = html::build(config, content);
        let css = Self::css(config)?;

        Ok(Site { html, css })
    }

    fn get_html_file_name(file: &String, config: &Config) -> Result<String> {
        let file_name = if file == &config.readme_path {
            "index.html".to_string()
        } else {
            let file_path = Path::new(file).file_stem();

            match file_path {
                None => {
                    return Err(OrandaError::FileNotFound {
                        filedesc: "Additional File".to_string(),
                        path: file.to_string(),
                    });
                }
                Some(p) => format!("{}.html", p.to_str().unwrap()),
            }
        };

        Ok(file_name)
    }

    pub fn write(config: &Config) -> Result<()> {
        let readme_path = &config.readme_path;
        let site = Self::build(config, readme_path)?;
        let dist = &config.dist_dir;
        let mut files = vec![readme_path];
        if config.additional_files.is_some() {
            files.extend(config.additional_files.as_ref().unwrap())
        }

        for file in files {
            let site = Self::build(config, file)?;
            let file_name = Self::get_html_file_name(file, config).unwrap();

            std::fs::create_dir_all(dist)?;
            let html_path = format!("{}/{}", &dist, file_name);

            let mut html_file = File::create(html_path)?;
            html_file.write_all(site.html.as_bytes())?;
        }

        let css_path = format!("{}/styles.css", &dist);

        let mut css_file = File::create(css_path)?;
        css_file.write_all(site.css.as_bytes())?;

        Ok(())
    }
}

#[cfg(test)]
fn config() -> Config {
    Config {
        description: String::from("you axolotl questions"),
        readme_path: String::from("./src/site/fixtures/readme.md"),
        additional_css: String::from("./src/site/fixtures/additional.css"),
        theme: Theme::Dark,
        ..Default::default()
    }
}

#[test]
fn it_builds_the_site() {
    let site = Site::build(&config(), &config().readme_path).unwrap();
    assert!(site
        .css
        .contains("--text-light:#fafafa;--text-800:#1f2937;"));
    assert!(site.html.contains("<h1>axo</h1>"));
}

#[test]
fn reads_description() {
    let site = Site::build(&config(), &config().readme_path).unwrap();
    assert!(site.html.contains("you axolotl questions"));
}

#[test]
fn reads_theme() {
<<<<<<< HEAD
    let site = Site::build(&config(), &config().readme_path).unwrap();
    assert!(site.html.contains("<div class=\"body container dark\">"));
=======
    let site = Site::build(&config()).unwrap();
    assert!(site.html.contains("<div class=\"body dark\">"));
>>>>>>> d1438382
}

#[test]
fn reads_additional_css() {
    let site = Site::build(&config(), &config().readme_path).unwrap();
    assert!(site.css.contains("#oranda body{background:red}"));
}<|MERGE_RESOLUTION|>--- conflicted
+++ resolved
@@ -110,13 +110,8 @@
 
 #[test]
 fn reads_theme() {
-<<<<<<< HEAD
     let site = Site::build(&config(), &config().readme_path).unwrap();
-    assert!(site.html.contains("<div class=\"body container dark\">"));
-=======
-    let site = Site::build(&config()).unwrap();
     assert!(site.html.contains("<div class=\"body dark\">"));
->>>>>>> d1438382
 }
 
 #[test]
