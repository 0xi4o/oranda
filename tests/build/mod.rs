mod fixtures;
use super::utils::tokio_utils::TEST_RUNTIME;
use fixtures::{oranda_config, page};

#[test]
fn it_adds_additional_css() {
    let _guard = TEST_RUNTIME.enter();
    let config = &oranda_config::no_artifacts();
    let page_html = page::index(config);
    assert!(page_html.contains("<link href=\"custom.css\" rel=\"stylesheet\"/>"));
}

#[test]
fn it_adds_oranda_css() {
    let _guard = TEST_RUNTIME.enter();
    let config = &oranda_config::no_artifacts();
    let page_html = page::index(config);
    assert!(page_html.contains("<link href=\"oranda.css\" rel=\"stylesheet\"/>"));
}

#[test]
fn it_builds_the_site() {
    let _guard = TEST_RUNTIME.enter();
    let config = &oranda_config::no_artifacts();
    let page_html = page::index(config);
    assert!(page_html.contains("<h1>axo</h1>"));
    assert!(page_html.contains("custom.css"));
}

#[test]
fn reads_description() {
    let _guard = TEST_RUNTIME.enter();
    let config = &oranda_config::no_artifacts();
    let page_html = page::index(config);
    assert!(page_html.contains("you axolotl questions"));
    assert!(page_html.contains("My Axo project"))
}

#[test]
fn reads_theme() {
    let _guard = TEST_RUNTIME.enter();
    let config = &oranda_config::no_artifacts();
    let page_html = page::index(config);
    assert!(page_html.contains("html class=\"dark\""));
}

#[test]
fn creates_nav() {
    let _guard = TEST_RUNTIME.enter();
    let config = &oranda_config::no_artifacts();
    let page_html = page::index(config);

    assert!(page_html.contains("<nav class=\"nav\"><ul><li><a href=\"/\">Home</a></li><li><a href=\"/README.html\">README</a></li></ul></nav>"));
}

#[test]
fn creates_nav_no_additional_pages() {
    let _guard = TEST_RUNTIME.enter();
    let config = &oranda_config::cargo_dist();
    let page_html = page::index(config);

    assert!(page_html.contains("<nav class=\"nav\">"));
}

#[test]
fn creates_footer() {
    let _guard = TEST_RUNTIME.enter();
    let config = &oranda_config::no_artifacts();
    let page_html = page::index(config);

    assert!(page_html.contains("<footer class=\"footer\"><span>My Axo project</span></footer>"));
}

#[test]
fn creates_nav_item() {
    let _guard = TEST_RUNTIME.enter();
    let config = &oranda_config::cargo_dist();
    let page_html = page::index(config);
    assert!(page_html.contains("<li><a href=\"/artifacts.html\">Install</a></li>"));
}

#[test]
fn loads_js() {
    let _guard = TEST_RUNTIME.enter();
    let config = &oranda_config::cargo_dist();
    let page_html = page::index(config);
    assert!(page_html.contains("<script src=\"/artifacts.js\">"));
}

#[test]
fn creates_download_for_mac() {
    let _guard = TEST_RUNTIME.enter();
    let config = &oranda_config::cargo_dist();
    let page_html = page::index(config);
    assert!(page_html.contains("<span class=\"detect\">We have detected you are on mac, are we wrong?</span><a href=\"/artifacts.html\">View all installation options</a>"));
}

#[test]
fn creates_downloads_page() {
    let _guard = TEST_RUNTIME.enter();
    let config = &oranda_config::cargo_dist();
    let artifacts_page = page::artifacts(config);
    assert!(artifacts_page.contains("<h3>Downloads</h3>"));
    assert!(artifacts_page.contains("<span>oranda-v0.0.1-x86_64-pc-windows-msvc.zip</span><span>Executable Zip</span><span>x86_64-pc-windows-msvc</span><span><a href=\"https://github.com/axodotdev/oranda/releases/download/v0.0.1/oranda-v0.0.1-x86_64-pc-windows-msvc.zip\">Download</a></span>"));
    assert!(artifacts_page.contains("<h3>Install via script</h3>"))
}

#[test]
fn creates_nav_item_package_managers() {
    let _guard = TEST_RUNTIME.enter();
    let config = &oranda_config::package_managers();
    let page_html = page::index(config);
    assert!(page_html
        .contains("<a class=\"download-all\" href=\"/artifacts.html\">View all downloads</a>"));
}

#[test]
fn creates_copy_to_clipboard_home() {
    let _guard = TEST_RUNTIME.enter();
    let config = &oranda_config::cargo_dist();
    let page_html = page::index(config);
    assert!(page_html
<<<<<<< HEAD
        .contains("<button class=\"button copy-clipboard-button primary\" data-copy=\"# WARNING: this installer is experimental\ncurl --proto &#39;=https&#39; --tlsv1.2 -LsSf https://github.com/axodotdev/oranda/releases/download/v0.0.1-prerelease2/oranda-v0.0.1-prerelease2-installer.sh | sh\">"));
    assert!(page_html.contains(
        "<a class=\"button primary\" href=\"oranda-v0.0.1-prerelease2-installer.sh.txt\">Source</a>"
=======
        .contains("<button class=\"button copy-clipboard-button primary\" data-copy=\"# WARNING: this installer is experimental\ncurl --proto &#39;=https&#39; --tlsv1.2 -LsSf https://github.com/axodotdev/oranda/releases/download/v0.0.1/oranda-v0.0.1-installer.sh | sh\">"));
    assert!(page_html.contains(
        "<a class=\"button primary\" href=\"oranda-v0.0.1-installer.sh.txt\">Source</a>"
>>>>>>> ba5a8e3d
    ));
}

#[test]
fn creates_copy_to_clipboard_artifacts() {
    let _guard = TEST_RUNTIME.enter();
    let config = &oranda_config::package_managers();
    let page_html = page::artifacts(config);
    assert!(
        page_html.contains("<button class=\"button primary\" data-copy=\"npm install oranda\">")
    );
}

#[test]
fn adds_prefix() {
    let _guard = TEST_RUNTIME.enter();
    let config = &&oranda_config::path_prefix();
    let page_html = page::index(config);
    assert!(page_html.contains("<script src=\"/axo/artifacts.js\">"));
    assert!(page_html.contains("<a href=\"/axo/artifacts.html\">View all installation options</a>"))
}

#[test]
fn adds_changelog_nav() {
    let _guard = TEST_RUNTIME.enter();
    let config = &&oranda_config::changelog();
    let page_html = page::index(config);
    assert!(page_html.contains("<a href=\"/changelog.html\">Changelog</a>"));
}<|MERGE_RESOLUTION|>--- conflicted
+++ resolved
@@ -120,15 +120,9 @@
     let config = &oranda_config::cargo_dist();
     let page_html = page::index(config);
     assert!(page_html
-<<<<<<< HEAD
-        .contains("<button class=\"button copy-clipboard-button primary\" data-copy=\"# WARNING: this installer is experimental\ncurl --proto &#39;=https&#39; --tlsv1.2 -LsSf https://github.com/axodotdev/oranda/releases/download/v0.0.1-prerelease2/oranda-v0.0.1-prerelease2-installer.sh | sh\">"));
-    assert!(page_html.contains(
-        "<a class=\"button primary\" href=\"oranda-v0.0.1-prerelease2-installer.sh.txt\">Source</a>"
-=======
         .contains("<button class=\"button copy-clipboard-button primary\" data-copy=\"# WARNING: this installer is experimental\ncurl --proto &#39;=https&#39; --tlsv1.2 -LsSf https://github.com/axodotdev/oranda/releases/download/v0.0.1/oranda-v0.0.1-installer.sh | sh\">"));
     assert!(page_html.contains(
         "<a class=\"button primary\" href=\"oranda-v0.0.1-installer.sh.txt\">Source</a>"
->>>>>>> ba5a8e3d
     ));
 }
 
